--- conflicted
+++ resolved
@@ -12,13 +12,10 @@
 import pandas as pd
 from colibri.likelihood import LogLikelihood
 from colibri.loss_functions import chi2
-<<<<<<< HEAD
 
 from colibri.ultranest_fit import UltraNestLogLikelihood
 from colibri.constants import FLAVOUR_TO_ID_MAPPING, LHAPDF_XGRID
-=======
->>>>>>> de6ebdaa
-from reportengine.table import table
+
 
 log = logging.getLogger(__name__)
 
