"""
wmin.utils is a module that contains several utils for PDF fits in
the wmin parameterization.
"""

import logging
import resource
import time

import jax
import jax.numpy as jnp
import pandas as pd
from colibri.likelihood import LogLikelihood
from colibri.loss_functions import chi2
<<<<<<< HEAD

=======
>>>>>>> de6ebdaa
from reportengine.table import table

log = logging.getLogger(__name__)


"""
Memory usage before loading of resources
"""
RSS_MB = lambda: resource.getrusage(resource.RUSAGE_SELF).ru_maxrss / 1024**2
init = RSS_MB()


@table
def likelihood_time(
    _penalty_posdata,
    central_inv_covmat_index,
    fast_kernel_arrays,
    positivity_fast_kernel_arrays,
    _pred_data,
    FIT_XGRID,
    pdf_model,
    bayesian_prior,
    theoryid,
    ns_settings,
    n_prior_samples=1000,
    positivity_penalty_settings={},
):
    """
    This function calculates the time it takes to evaluate the likelihood
    function.

    Parameters
    ----------
    _penalty_posdata: function
        The positivity penalty function to use.

    central_inv_covmat_index: colibri.commondata_utils.CentralInvCovmatIndex

    fast_kernel_arrays: tuple
        The FK tables to use.

    positivity_fast_kernel_arrays: tuple
        The POS FK tables to use.

    _pred_data: function
        The prediction function to use.

    FIT_XGRID: array
        The xgrid to use.

    pdf_model: PDFModel

    bayesian_prior: function
        The prior function to use.

    theoryid: str

    ns_settings: dict

    n_prior_samples: int, 1000

    alpha: float, 1e-7

    lambda_positivity: int, 1000

    wmin_regularisation_settings: dict, {}

    Returns
    -------
    df: pd.DataFrame
        The DataFrame containing the results.
    """
    log.info(f"Memory usage after loading of resources")
    res = RSS_MB()
    log.info(f"RSS: {res - init:.2f}MB")

    central_values = central_inv_covmat_index.central_values
    ndata = len(central_values)

<<<<<<< HEAD
    from wmin.ultranest_fit import WminUltraNestLogLikelihood

    log_likelihood = WminUltraNestLogLikelihood(
=======
    log_likelihood = LogLikelihood(
>>>>>>> de6ebdaa
        central_inv_covmat_index,
        pdf_model,
        FIT_XGRID,
        _pred_data,
        fast_kernel_arrays,
        positivity_fast_kernel_arrays,
        ns_settings,
        chi2,
        _penalty_posdata,
        positivity_penalty_settings,
    )

    # sample from prior
    rng = jax.random.PRNGKey(0)
    prior_samples = []
    for i in range(n_prior_samples):
        prior_samples.append(
            bayesian_prior(jax.random.uniform(rng, shape=(pdf_model.n_basis,)))
        )

    # compile likelihood
    log_likelihood(prior_samples[0])

    log.info(f"Memory usage after initialization of log_likelihood")
    log.info(f"RSS: {RSS_MB() - res:.2f}MB")
    # evaluate likelihood time
    start_time = time.perf_counter()
    for i in range(n_prior_samples):
        log_likelihood(prior_samples[i])
    end_time = time.perf_counter()

    time_per_eval = (end_time - start_time) / n_prior_samples

    df = pd.DataFrame(
        {
            "Ndata": [ndata],
            "Theory": [theoryid],
            "Likelihood eval time (s)": [time_per_eval],
        },
        index=["wmin"],
    )
    return df


def wmin_l1_penalty(params, lambda_factor):
    """
    L1 penalty for the wmin model.

    Parameters
    ----------
    params: array
        The parameters to use.

    lambda_factor: float
        The lambda factor to use.

    Returns
    -------
    penalty: float
        The penalty.
    """
    return lambda_factor * jnp.sum(jnp.abs(params), axis=-1)


def wmin_l2_penalty(params, lambda_factor):
    """
    L2 penalty for the wmin model.

    Parameters
    ----------
    params: array
        The parameters to use.

    lambda_factor: float
        The lambda penalty factor to use.

    Returns
    -------
    penalty: float
        The penalty.
    """
    return lambda_factor * jnp.sum(params**2, axis=-1)<|MERGE_RESOLUTION|>--- conflicted
+++ resolved
@@ -12,10 +12,6 @@
 import pandas as pd
 from colibri.likelihood import LogLikelihood
 from colibri.loss_functions import chi2
-<<<<<<< HEAD
-
-=======
->>>>>>> de6ebdaa
 from reportengine.table import table
 
 log = logging.getLogger(__name__)
@@ -95,13 +91,9 @@
     central_values = central_inv_covmat_index.central_values
     ndata = len(central_values)
 
-<<<<<<< HEAD
     from wmin.ultranest_fit import WminUltraNestLogLikelihood
 
     log_likelihood = WminUltraNestLogLikelihood(
-=======
-    log_likelihood = LogLikelihood(
->>>>>>> de6ebdaa
         central_inv_covmat_index,
         pdf_model,
         FIT_XGRID,
